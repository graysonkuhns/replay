package cmd_test

import (
	"encoding/json"
<<<<<<< HEAD
	"io"
	"os"
=======
	"fmt"
>>>>>>> 016861ff
	"testing"
	"time"

	"replay/integration_tests/testhelpers"
)

func TestDLRJSONMessageIntegrity(t *testing.T) {
	t.Parallel()
	setup := testhelpers.SetupIntegrationTest(t)
	testRunValue := "dlr_json_integrity_test"

	// Prepare JSON messages with various complexity levels using the builder.
	numMessages := 3
	sourceTopicName := setup.GetSourceTopicName()

	builder := testhelpers.NewTestMessageBuilder().
		WithAttributes(map[string]string{"testRun": testRunValue})

	var expectedJSONs []string

	// Use a fixed timestamp for deterministic testing
	fixedTimestamp := int64(1751547082)

	// Simple JSON
	simpleJSON := map[string]interface{}{
		"id":        1,
		"name":      "Simple JSON Message",
		"timestamp": fixedTimestamp,
		"isValid":   true,
	}
	builder.WithAttribute("contentType", "application/json").
		WithAttribute("messageIndex", "1").
		WithJSONMessage(simpleJSON)
	simpleJSONBytes, err := json.Marshal(simpleJSON)
	if err != nil {
		t.Fatalf("Failed to marshal simple JSON: %v", err)
	}
	expectedJSONs = append(expectedJSONs, string(simpleJSONBytes))

	// Nested JSON
	nestedJSON := map[string]interface{}{
		"id":        2,
		"name":      "Nested JSON Message",
		"timestamp": fixedTimestamp,
		"metadata": map[string]interface{}{
			"version": "1.0",
			"source":  "integration-test",
			"tags":    []string{"test", "json", "nested"},
		},
		"counts": []int{1, 2, 3, 4, 5},
	}
	builder.WithAttribute("messageIndex", "2").
		WithJSONMessage(nestedJSON)
	nestedJSONBytes, err := json.Marshal(nestedJSON)
	if err != nil {
		t.Fatalf("Failed to marshal nested JSON: %v", err)
	}
	expectedJSONs = append(expectedJSONs, string(nestedJSONBytes))

	// Complex JSON with special characters
	complexJSON := map[string]interface{}{
		"id":        3,
		"name":      "Complex JSON Message with special characters: !@#$%^&*()",
		"timestamp": fixedTimestamp,
		"data": map[string]interface{}{
			"items": []map[string]interface{}{
				{
					"id":          101,
					"value":       45.67,
					"enabled":     true,
					"description": "Item with unicode: 你好, こんにちは, 안녕하세요",
				},
				{
					"id":          102,
					"value":       -12.34,
					"enabled":     false,
					"description": "Item with emoji: 🚀 🔥 ⭐️ 🌈",
				},
			},
			"nullValue":   nil,
			"emptyArray":  []string{},
			"emptyObject": map[string]string{},
		},
	}
	builder.WithAttribute("messageIndex", "3").
		WithJSONMessage(complexJSON)
	complexJSONBytes, err := json.Marshal(complexJSON)
	if err != nil {
		t.Fatalf("Failed to marshal complex JSON: %v", err)
	}
	expectedJSONs = append(expectedJSONs, string(complexJSONBytes))

	messages := builder.Build()

	_, err = testhelpers.PublishTestMessages(setup.Context, setup.Client, sourceTopicName, messages, "json-test-ordering-key")
	if err != nil {
		t.Fatalf("Failed to publish JSON test messages: %v", err)
	}
	time.Sleep(30 * time.Second) // Wait for messages to arrive in the subscription

	// Prepare CLI arguments for the dlr command.
	dlrArgs := []string{
		"dlr",
		"--source-type", "GCP_PUBSUB_SUBSCRIPTION",
		"--destination-type", "GCP_PUBSUB_TOPIC",
		"--source", setup.GetSourceSubscriptionName(),
		"--destination", setup.GetDestTopicName(),
	}

	// Simulate user inputs: "m" (move) for all messages
	var inputs string
	for i := 0; i < numMessages; i++ {
		inputs += "m\n"
	}

	simulator, err := testhelpers.NewStdinSimulator(inputs)
	if err != nil {
		t.Fatalf("Failed to create stdin simulator: %v", err)
	}
	defer simulator.Cleanup()

	// Run the dlr command.
	_, err = testhelpers.RunCLICommand(dlrArgs)
	if err != nil {
		t.Fatalf("Error running CLI command: %v", err)
	}

	t.Logf("DLR command executed for JSON integrity test")

	// Allow time for moved messages to propagate.
	time.Sleep(20 * time.Second)

	// Poll the destination subscription for moved messages.
	received, err := testhelpers.PollMessages(setup.Context, setup.Client, setup.GetDestSubscriptionName(), testRunValue, numMessages)
	if err != nil {
		t.Fatalf("Error receiving messages from destination: %v", err)
	}
	if len(received) != numMessages {
		t.Fatalf("Expected %d messages in destination, got %d", numMessages, len(received))
	}

	// Verify that each JSON message maintains its structure and values
	for _, expectedJSON := range expectedJSONs {
		found := false
		var expectedMap map[string]interface{}
		if err := json.Unmarshal([]byte(expectedJSON), &expectedMap); err != nil {
			t.Fatalf("Failed to unmarshal expected JSON: %v", err)
		}

		for _, msg := range received {
			var receivedMap map[string]interface{}
			if err := json.Unmarshal(msg.Data, &receivedMap); err != nil {
				// Skip messages that aren't valid JSON
				continue
			}

			// Compare ID field which should uniquely identify our test messages
			if receivedMap["id"] == expectedMap["id"] {
				found = true

				// Convert both to JSON strings for deep comparison
				expectedJSON, err := json.Marshal(expectedMap)
				if err != nil {
					t.Fatalf("Failed to marshal expected map: %v", err)
				}

				receivedJSON, err := json.Marshal(receivedMap)
				if err != nil {
					t.Fatalf("Failed to marshal received map: %v", err)
				}

				if string(expectedJSON) != string(receivedJSON) {
					t.Fatalf("JSON structure or values were altered during DLR operation.\nExpected: %s\nReceived: %s",
						string(expectedJSON), string(receivedJSON))
				}
				break
			}
		}

		if !found {
			t.Fatalf("Expected JSON message with ID %v not found in received messages", expectedMap["id"])
		}
	}

	// Verify that the source subscription is empty (all messages were moved)
	sourceReceived, err := testhelpers.PollMessages(setup.Context, setup.Client, setup.GetSourceSubscriptionName(), testRunValue, 0)
	if err != nil {
		t.Fatalf("Error polling source subscription: %v", err)
	}
	if len(sourceReceived) != 0 {
		t.Fatalf("Expected 0 messages in source subscription, got %d", len(sourceReceived))
	}

	t.Logf("JSON message integrity verified for all %d messages moved using DLR operation", numMessages)
}<|MERGE_RESOLUTION|>--- conflicted
+++ resolved
@@ -2,12 +2,9 @@
 
 import (
 	"encoding/json"
-<<<<<<< HEAD
 	"io"
 	"os"
-=======
 	"fmt"
->>>>>>> 016861ff
 	"testing"
 	"time"
 
